--- conflicted
+++ resolved
@@ -5,7 +5,7 @@
 **Branch**: main
 **Status**: ✅ v3.0 Upgrade Complete
 **Priority**: General Maintenance
-**Last Updated**: 2025-07-29
+**Last Updated**: 2025-07-29 (All documentation and merge conflicts resolved)
 
 ## 🚀 QUICK START (Get Running in 2 Minutes)
 ```bash
@@ -15,14 +15,10 @@
 # 2. Start the agent
 python rag_agent.py start
 
-<<<<<<< HEAD
-# 3. Test current functionality
-./scripts/rag_cli.sh projects list
-=======
-# 3. Test working endpoints
+# 3. Test working endpoints  
 curl http://localhost:5556/health       # Should return {"status":"healthy"}
 curl http://localhost:5556/projects     # Should return projects data
->>>>>>> d71b07be
+./scripts/rag_cli_v2.sh projects list   # CLI interface
 
 # 4. Check MCP server is connected (optional)
 # Verify in Claude Code that contextkeeper-sacred tools are available
@@ -30,7 +26,7 @@
 
 ## 🔥 CURRENT STATUS - Sacred Layer COMPLETE ✅
 
-### ✅ LATEST UPDATE: All Infrastructure Fixes Completed
+### ✅ LATEST UPDATE: All Infrastructure Fixes & Documentation Completed
 **Date**: 2025-07-29  
 **Status**: All major infrastructure issues resolved and fully operational  
 **Fixes Completed**:
@@ -39,6 +35,9 @@
 - ✅ API Model Updates: Updated to latest Google GenAI models (gemini-embedding-001, gemini-2.5-flash)
 - ✅ CLI Port Fix: Sacred CLI now connects to correct port 5556 (was 5555)
 - ✅ Sacred Layer Testing: Comprehensive testing completed, all endpoints functional
+- ✅ CLI Merge Conflicts: All merge conflicts in rag_cli_v2.sh resolved
+- ✅ ChromaDB Compatibility: Database reset and embedding function conflicts resolved
+- ✅ Documentation Update: README, API_REFERENCE, TROUBLESHOOTING, and CLAUDE.md all updated
 
 **Current State**: All Sacred Layer endpoints, CLI commands, and core RAG functionality operational
 **What I've completed:**
@@ -113,47 +112,36 @@
 
 ### Sacred Plan Workflow
 ```bash
-<<<<<<< HEAD
-# 1. Create plan
-./scripts/rag_cli.sh sacred create proj_123 "Auth Architecture" auth_plan.md
-
-# 2. Approve with 2-layer verification  
-./scripts/rag_cli.sh sacred approve plan_abc123
-
-# 3. Check alignment
-./scripts/rag_cli.sh sacred drift proj_123
-=======
 # 1. Create a sacred plan
-./rag_cli.sh sacred create proj_123 "API Authentication" api_auth_plan.md
-
-# 2. Approve the plan
-./rag_cli.sh sacred approve plan_abc123
+./scripts/rag_cli_v2.sh sacred create proj_123 "API Authentication" api_auth_plan.md
+
+# 2. Approve the plan with 2-layer verification
+./scripts/rag_cli_v2.sh sacred approve plan_abc123
 
 # 3. Check for drift
-./rag_cli.sh sacred drift proj_123
->>>>>>> d71b07be
+./scripts/rag_cli_v2.sh sacred drift proj_123
 ```
 
 ### Querying the Knowledge Base
 ```bash
-<<<<<<< HEAD
-# Test natural language responses
+# Ask a question via CLI
+./scripts/rag_cli_v2.sh ask "What is the approved method for API authentication?"
+
+# Test natural language responses via API
 curl -X POST http://localhost:5556/query_llm \
   -H "Content-Type: application/json" \
   -d '{"question": "What is the sacred layer?", "k": 5}'
 
 # Compare with raw query  
 curl -X POST http://localhost:5556/query \
-=======
-# Ask a question
-./rag_cli.sh ask "What is the approved method for API authentication?"
+  -H "Content-Type: application/json" \
+  -d '{"question": "What is the sacred layer?", "k": 5}'
 ```
 
 ### LLM-Enhanced Query
 ```bash
 # Get a natural language response
 curl -X POST http://localhost:5556/query_llm \
->>>>>>> d71b07be
   -H "Content-Type: application/json" \
   -d '{"question": "Explain the sacred layer.", "k": 5}'
 ```
